(ns jordanlewis.data.union-find-test
  (:use clojure.test
        jordanlewis.data.union-find)
  (:require dev-utils))

(deftest test-union-find
  (let [set (-> (union-find 1 2 3 4 5 6)
                (union 1 2)
                (union 3 4)
                (union 4 5))]
    (testing "Missing elements have nil leaders."
      (is (= nil (get-canonical set 10))))
    (testing "Singleton sets are their own leaders."
      (is (= 6 (get-canonical set 6))))
    (testing "Singleton sets unioned with themselves are still their own leaders."
      (is (= 6 (get-canonical (union set 6 6) 6))))
    (testing "Unioning from both sides of size works as expected"
      (let [set (union set 1 3)
            set-left  (union set 1 4)
            set-right (union set 4 1)]
        (is (= 1 (set-left  1)))
        (is (= 1 (set-right 1)))))
    (testing "Connected singletons have the same leader."
      (let [a (get-canonical set 1)
            b (get-canonical set 2)
            c (get-canonical set 3)
            d (get-canonical set 4)
            e (get-canonical set 5)]
        (is (= a b))
        (is (= c d))
        (is (= c e))
        (is (not= b c))
        (let [set (union set 2 3)
              a (get-canonical set 1)
              c (get-canonical set 3)]
          (is (= a c 1)))))
    (testing "Seq returns all elements"
      (is (= 6 (count (seq set)))))
    (testing "Count-sets counts the number of connected components."
      (is (= 3 (count-sets set)))
      (is (= 2 (count-sets (union set 1 3)))))
    (testing "Count counts the number of total elements in the universe"
      (is (= 6 (count set)))
      (is (= 6 (count (union set 1 3)))))
    (testing "Conj adds new singletons"
      (let [set (conj set 7)]
        (is (= 7 (count set)))
        (is (= 4 (count-sets set)))
        (is (= 7 (count (union set 6 7))))
        (is (= 3 (count-sets (union set 6 7))))
        (is (= 7 (set 7)))
        (is (= 6 ((union set 6 7) 7)))))

    (testing "union-find is gettable"
      (is (= 1 (get set 2)))
      (is (= 1 (get set 1)))
      (is (= nil (get set 10)))
      (is (= :not-found (get set 10 :not-found))))

    (testing "union-find is a function"
      (is (= 1 (set 2)))
      (is (= 1 (set 1)))
      (is (= nil (set 10)))
      (is (= :not-found (set 10 :not-found))))

    (testing "partitions large dataset correctly"
      (let [uf (dev-utils/partition-graph (union-find) 10 100 conj union)]
        (is (= (count uf) 10))
        (doseq [[a b c] (dev-utils/make-stars 10 100)]
          (is (= (uf a) (uf b) (uf c))))))

    (testing "supports meta"
      (is (= {:with :meta} (meta (with-meta set {:with :meta})))))

    (testing "equality works right"
      (is (= set set))
      (is (not= set (conj set 8)))
      (is (= (union set 5 6) (union set 6 5))))

    (testing "unioning a missing element is a no-op."
      (is (= set (union set 5 10))))))

(deftest test-transient-union-find
  (let [master-set (transient (-> (union-find 1 2 3 4 5 6)
                                  (union 1 2)
                                  (union 3 4)
                                  (union 4 5)))]
<<<<<<< HEAD
    (testing "Missing elements have nil leaders."
      (let [set (transient (union-find 1 2 3))]
        (is (= nil (get-canonical set 10)))))
    (testing "Singleton sets are their own leaders."
      (let [set (transient (union-find 1 2 3 6))]
       (is (= 6 (get-canonical set 6)))))
    (testing "Singleton sets unioned with themselves are still their own leaders."
      (let [set (transient (union-find 1 2 3 6))]
       (is (= 6 (get-canonical (union! set 6 6) 6))) )
=======
    (testing "equal to persistent"
      (is (= (dev-utils/partition-graph (union-find) 10 100 conj union)
             (persistent! (dev-utils/partition-graph (transient (union-find)) 10 100 conj! union!)))))

    (testing "no nodes are mutable after persistent! call"
      ; this checks whether changes to transient v3 have leaked into persistent v2
      (let [baseline (dev-utils/partition-graph (union-find) 2 2 conj union)
            v1 (dev-utils/partition-graph (transient (union-find)) 2 2 conj! union!)
            v2 (persistent! v1)
            v3 (transient v2)]
        (is (= baseline v2))
        (union! v3 1 2)
        (is (= baseline v2))))
    (testing "Missing elements have nil leaders."
      (let [set (transient (union-find 1 2 3))]
        (is (= [set nil] (get-canonical set 10)))))
    (testing "Singleton sets are their own leaders."
      (let [set (transient (union-find 1 2 3 6))]
       (is (= 6 (second (get-canonical set 6))))))
    (testing "Singleton sets unioned with themselves are still their own leaders."
      (let [set (transient (union-find 1 2 3 6))]
       (is (= 6 (second (get-canonical (union! set 6 6) 6)))) )
>>>>>>> 9a13ae9c
      )
    (testing "Unioning from both sides of size works as expected"
      (let [set (transient (union-find 1 2 3 4))
            set (union! set 1 3)
            set-left  (union! set 1 4)
            set-right (union! set 4 1)]
        (is (= 1 (set-left  1)))
        (is (= 1 (set-right 1)))))
    (testing "Connected singletons have the same leader."
      (let [set master-set
<<<<<<< HEAD
            a (get-canonical set 1)
            b (get-canonical set 2)
            c (get-canonical set 3)
            d (get-canonical set 4)
            e (get-canonical set 5)]
=======
            [set a] (get-canonical set 1)
            [set b] (get-canonical set 2)
            [set c] (get-canonical set 3)
            [set d] (get-canonical set 4)
            [set e] (get-canonical set 5)]
>>>>>>> 9a13ae9c
        (is (= a b))
        (is (= c d))
        (is (= c e))
        (is (not= b c))
        (let [set (union! set 2 3)
<<<<<<< HEAD
              a (get-canonical set 1)
              c (get-canonical set 3)]
          (is (= a c 1)))))
    (testing "Count-sets counts the number of connected components."
=======
              [set a] (get-canonical set 1)
              [set c] (get-canonical set 3)]
          (is (= a c 1)))))
    (testing "Count counts the number of connected components."
>>>>>>> 9a13ae9c
      (let [set (transient (-> (union-find 1 2 3 4 5 6)
                (union 1 2)
                (union 3 4)
                (union 4 5)))]
<<<<<<< HEAD
        (is (= 3 (count-sets set)))
        (is (= 2 (count-sets (union! set 1 3))))))
    (testing "Count counts the number of total elements in the universe"
      (is (= 6 (count master-set))))
=======
        (is (= 3 (count set)))
        (is (= 2 (count (union! set 1 3))))
        ))
>>>>>>> 9a13ae9c
    (testing "Conj adds new singletons"
      (let [set (transient (-> (union-find 1 2 3 4 5 6)
                (union 1 2)
                (union 3 4)
                (union 4 5)))
            set (conj! set 7)
            set (conj! set 8)]
<<<<<<< HEAD
        (is (= 5 (count-sets set)))
        (is (= 8 (count set)))
        (is (= 4 (count-sets (union! set 6 7))))
        (is (= 8 (count set)))
=======
        (is (= 5 (count set)))
        (is (= 4 (count (union! set 6 7))))
>>>>>>> 9a13ae9c
        (is (= 8 (set 8)))
        (is (= 6 ((union! set 6 7) 7)))))

    (testing "union-find is gettable"
      (is (= 1 (get master-set 2)))
      (is (= 1 (get master-set 1)))
      (is (= nil (get master-set 10)))
      (is (= :not-found (get master-set 10 :not-found))))

    (testing "union-find is a function"
      (is (= 1 (master-set 2)))
      (is (= 1 (master-set 1)))
      (is (= nil (master-set 10)))
      (is (= :not-found (master-set 10 :not-found))))

    (testing "equality works right"
      (let [set-1 (transient (-> (union-find 1 2 3 4 5 6)
                (union 1 2)
                (union 3 4)
                (union 4 5)))
            set-2 (transient (-> (union-find 1 2 3 4 5 6)
                (union 1 2)
                (union 3 4)
<<<<<<< HEAD
                (union 4 5)))
            ]
        (is (not= set-1 set-2))
        )
        )
    (testing "unioning a missing element is a no-op."
      (is (= master-set (union! master-set 5 10))))
    (testing "persistent! works"
      (let [set (persistent! master-set)]
        (is (= set (persistent! (transient set))))))))
=======
                (union 4 5)))]
        (is (not= set-1 set-2))))
    (testing "unioning a missing element is a no-op."
      (is (= master-set (union! master-set 5 10))))
    )
  )
>>>>>>> 9a13ae9c
<|MERGE_RESOLUTION|>--- conflicted
+++ resolved
@@ -65,7 +65,7 @@
 
     (testing "partitions large dataset correctly"
       (let [uf (dev-utils/partition-graph (union-find) 10 100 conj union)]
-        (is (= (count uf) 10))
+        (is (= (count-sets uf) 10))
         (doseq [[a b c] (dev-utils/make-stars 10 100)]
           (is (= (uf a) (uf b) (uf c))))))
 
@@ -85,17 +85,6 @@
                                   (union 1 2)
                                   (union 3 4)
                                   (union 4 5)))]
-<<<<<<< HEAD
-    (testing "Missing elements have nil leaders."
-      (let [set (transient (union-find 1 2 3))]
-        (is (= nil (get-canonical set 10)))))
-    (testing "Singleton sets are their own leaders."
-      (let [set (transient (union-find 1 2 3 6))]
-       (is (= 6 (get-canonical set 6)))))
-    (testing "Singleton sets unioned with themselves are still their own leaders."
-      (let [set (transient (union-find 1 2 3 6))]
-       (is (= 6 (get-canonical (union! set 6 6) 6))) )
-=======
     (testing "equal to persistent"
       (is (= (dev-utils/partition-graph (union-find) 10 100 conj union)
              (persistent! (dev-utils/partition-graph (transient (union-find)) 10 100 conj! union!)))))
@@ -111,14 +100,13 @@
         (is (= baseline v2))))
     (testing "Missing elements have nil leaders."
       (let [set (transient (union-find 1 2 3))]
-        (is (= [set nil] (get-canonical set 10)))))
+        (is (= nil (get-canonical set 10)))))
     (testing "Singleton sets are their own leaders."
       (let [set (transient (union-find 1 2 3 6))]
-       (is (= 6 (second (get-canonical set 6))))))
+       (is (= 6 (get-canonical set 6)))))
     (testing "Singleton sets unioned with themselves are still their own leaders."
       (let [set (transient (union-find 1 2 3 6))]
-       (is (= 6 (second (get-canonical (union! set 6 6) 6)))) )
->>>>>>> 9a13ae9c
+       (is (= 6 (get-canonical (union! set 6 6) 6))) )
       )
     (testing "Unioning from both sides of size works as expected"
       (let [set (transient (union-find 1 2 3 4))
@@ -129,49 +117,27 @@
         (is (= 1 (set-right 1)))))
     (testing "Connected singletons have the same leader."
       (let [set master-set
-<<<<<<< HEAD
             a (get-canonical set 1)
             b (get-canonical set 2)
             c (get-canonical set 3)
             d (get-canonical set 4)
             e (get-canonical set 5)]
-=======
-            [set a] (get-canonical set 1)
-            [set b] (get-canonical set 2)
-            [set c] (get-canonical set 3)
-            [set d] (get-canonical set 4)
-            [set e] (get-canonical set 5)]
->>>>>>> 9a13ae9c
         (is (= a b))
         (is (= c d))
         (is (= c e))
         (is (not= b c))
         (let [set (union! set 2 3)
-<<<<<<< HEAD
               a (get-canonical set 1)
               c (get-canonical set 3)]
           (is (= a c 1)))))
-    (testing "Count-sets counts the number of connected components."
-=======
-              [set a] (get-canonical set 1)
-              [set c] (get-canonical set 3)]
-          (is (= a c 1)))))
-    (testing "Count counts the number of connected components."
->>>>>>> 9a13ae9c
+    (testing "Count counts the number of total elements in the universe"
       (let [set (transient (-> (union-find 1 2 3 4 5 6)
                 (union 1 2)
                 (union 3 4)
                 (union 4 5)))]
-<<<<<<< HEAD
-        (is (= 3 (count-sets set)))
-        (is (= 2 (count-sets (union! set 1 3))))))
-    (testing "Count counts the number of total elements in the universe"
-      (is (= 6 (count master-set))))
-=======
-        (is (= 3 (count set)))
-        (is (= 2 (count (union! set 1 3))))
+        (is (= 6 (count set)))
+        (is (= 6 (count (union! set 1 3))))
         ))
->>>>>>> 9a13ae9c
     (testing "Conj adds new singletons"
       (let [set (transient (-> (union-find 1 2 3 4 5 6)
                 (union 1 2)
@@ -179,15 +145,10 @@
                 (union 4 5)))
             set (conj! set 7)
             set (conj! set 8)]
-<<<<<<< HEAD
+        (is (= 8 (count set)))
         (is (= 5 (count-sets set)))
-        (is (= 8 (count set)))
-        (is (= 4 (count-sets (union! set 6 7))))
-        (is (= 8 (count set)))
-=======
-        (is (= 5 (count set)))
-        (is (= 4 (count (union! set 6 7))))
->>>>>>> 9a13ae9c
+        (is (= 8 (count (union! set 6 7))))
+        (is (= 4 (count-sets set)))
         (is (= 8 (set 8)))
         (is (= 6 ((union! set 6 7) 7)))))
 
@@ -211,22 +172,7 @@
             set-2 (transient (-> (union-find 1 2 3 4 5 6)
                 (union 1 2)
                 (union 3 4)
-<<<<<<< HEAD
-                (union 4 5)))
-            ]
-        (is (not= set-1 set-2))
-        )
-        )
-    (testing "unioning a missing element is a no-op."
-      (is (= master-set (union! master-set 5 10))))
-    (testing "persistent! works"
-      (let [set (persistent! master-set)]
-        (is (= set (persistent! (transient set))))))))
-=======
                 (union 4 5)))]
         (is (not= set-1 set-2))))
     (testing "unioning a missing element is a no-op."
-      (is (= master-set (union! master-set 5 10))))
-    )
-  )
->>>>>>> 9a13ae9c
+      (is (= master-set (union! master-set 5 10))))))